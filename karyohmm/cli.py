import sys

import click
import numpy as np
import pandas as pd

from karyohmm import EuploidyHMM, MetaHMM

def read_data_np(input_fp):
    """Read data from an .npy or npz file and reformat for karyohmm."""
    data = np.load(input_fp)
    for x in ["chrom", "pos", "ref", "alt", "baf", "lrr"]:
        assert x in data
    df = pd.DataFrame(
        {
            "chrom": data["chrom"].values,
            "pos": data["pos"].values,
            "ref": data["ref"].values,
            "alt": data["alt"].values,
            "baf": data["baf"].values,
            "lrr": data["lrr"].values,
        }
    )
    return df


def read_data_df(input_fp):
    """Method to read in data from a pre-existing pandas dataset."""
    sep = ","
    if ".tsv" in input_fp:
        sep = "\t"
    if ".txt" in input_fp:
        sep = "\s+"
    df = pd.read_csv(input_fp, sep=sep, engine="python")
    for x in ["chrom", "pos", "ref", "alt", "baf", "lrr"]:
        assert x in df.columns
    return df


def read_data(input_fp):
    """Combining the two reading methods (numpy/pandas)."""
    try:
        df = read_data_df(input_fp)
    except:
        df = read_data_np(input_fp)
    return df


@click.command()
@click.option(
    "--input", "-i", required=True, type=str, help="Input data file for PGT Data."
)
@click.option("--out", "-o", required=True, type=str, help="Output file.")
@click.option(
    "--logr",
    "-l",
    is_flag=True,
    required=False,
    default=False,
    show_default=True,
    type=bool,
    help="Include LRR information.",
)
@click.option(
    "--viterbi",
    is_flag=True,
    required=False,
    default=False,
    show_default=True,
    type=bool,
    help="Apply a Viterbi algorithm for tracing ploidy.",
)
@click.option(
    "--mode",
    required=True,
    default="Meta",
    type=click.Choice(["Meta", "Euploid"]),
    case_sensitive=False,
    show_default=True,
)
def main(input, out, logr, viterbi, mode):
    """Main CLI entrypoint for calling karyohmm."""
    print(f"Reading in input data {input} ...", file=sys.stderr)
    data_df = read_data(input)
    assert data_df is not None
    print(f"Finished reading in {input}", file=sys.stderr)
    if mode == "Meta":
        hmm = MetaHMM(logr=logr)
    else:
        hmm = EuploidyHMM()
<<<<<<< HEAD
    print(f'Inference of HMM-parameters ...', file=sys.stderr)
    
=======
    print(f"Inference of HMM-parameters ...", file=sys.stderr)
>>>>>>> 325f8688
    # TODO :place the actual inference here ...
    pass<|MERGE_RESOLUTION|>--- conflicted
+++ resolved
@@ -88,11 +88,6 @@
         hmm = MetaHMM(logr=logr)
     else:
         hmm = EuploidyHMM()
-<<<<<<< HEAD
     print(f'Inference of HMM-parameters ...', file=sys.stderr)
-    
-=======
-    print(f"Inference of HMM-parameters ...", file=sys.stderr)
->>>>>>> 325f8688
     # TODO :place the actual inference here ...
     pass
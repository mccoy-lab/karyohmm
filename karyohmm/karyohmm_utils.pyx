--- conflicted
+++ resolved
@@ -186,11 +186,7 @@
                     std_dev=std_dev,
                     k=ks[j],
                 )
-<<<<<<< HEAD
             alphas[j, i] = cur_emission + logsumexp(A_hat[:, j] + alphas[:, (i - 1)])
-=======
-            alphas[j, i] = cur_emission + logsumexp(A[:, j] + alphas[:, (i - 1)])
->>>>>>> 14b92752
         scaler[i] = logsumexp(alphas[:, i])
         alphas[:, i] -= scaler[i]
     return alphas, scaler, states, None, sum(scaler)
@@ -225,11 +221,7 @@
                 )
         for j in range(m):
             # This should be the correct version here ...
-<<<<<<< HEAD
             betas[j,i] = logsumexp(A_hat[:, j] + cur_emissions + betas[:, (i + 1)])
-=======
-            betas[j,i] = logsumexp(A[:, j] + cur_emissions + betas[:, (i + 1)])
->>>>>>> 14b92752
         if i == 0:
             for j in range(m):
                 m_ij = mat_dosage(mat_haps[:, i], states[j])
@@ -293,43 +285,27 @@
     alphas[:, 0] = log(1.0 / m)
     for j in range(m):
         # First sibling embryo
-<<<<<<< HEAD
         m_ij0 = mat_dosage(mat_haps[:, 0], states[j][0])
         p_ij0 = pat_dosage(pat_haps[:, 0], states[j][0])
         # Second sibling embryo
         m_ij1 = mat_dosage(mat_haps[:, 0], states[j][1])
         p_ij1 = pat_dosage(pat_haps[:, 0], states[j][1])
-=======
-        m_ij0 = mat_dosage(mat_haps[:, i], states[j][0])
-        p_ij0 = pat_dosage(pat_haps[:, i], states[j][0])
-        # Second sibling embryo
-        m_ij1 = mat_dosage(mat_haps[:, i], states[j][1])
-        p_ij1 = pat_dosage(pat_haps[:, i], states[j][1])
->>>>>>> 14b92752
         # This is in log-space ...
         cur_emission = emission_baf(
                 bafs[0][0],
                 m_ij0,
                 p_ij0,
-<<<<<<< HEAD
                 pi0=pi0[0],
                 std_dev=std_dev[0],
-=======
-                pi0=pi0,
-                std_dev=std_dev,
->>>>>>> 14b92752
                 k=2,
             ) + emission_baf(
                 bafs[1][0],
                 m_ij1,
                 p_ij1,
-<<<<<<< HEAD
                 pi0=pi0[1],
                 std_dev=std_dev[1],
-=======
                 pi0=pi0,
                 std_dev=std_dev,
->>>>>>> 14b92752
                 k=2,
             )
         alphas[j,0] += cur_emission
@@ -361,11 +337,7 @@
                     std_dev=std_dev[1],
                     k=2,
                 )
-<<<<<<< HEAD
             alphas[j, i] = cur_emission + logsumexp(A_hat[:, j] + alphas[:, i - 1])
-=======
-            alphas[j, i] = cur_emission + logsumexp(A[:, j] + alphas[:, i - 1])
->>>>>>> 14b92752
         scaler[i] = logsumexp(alphas[:, i])
         alphas[:, i] -= scaler[i]
     return alphas, scaler, states, None, sum(scaler)
@@ -384,10 +356,7 @@
     scaler[-1] = logsumexp(betas[:, -1])
     betas[:, -1] -= scaler[-1]
     for i in range(n - 2, -1, -1):
-<<<<<<< HEAD
         A_hat = A + np.log(pos[i+1] - pos[i])
-=======
->>>>>>> 14b92752
         cur_emissions = np.zeros(m)
         for j in range(m):
             m_ij0 = mat_dosage(mat_haps[:, i+1], states[j][0])
@@ -411,11 +380,7 @@
                     k=2,
                 )
         for j in range(m):
-<<<<<<< HEAD
             betas[j,i] = logsumexp(A_hat[:, j] + cur_emissions + betas[:, (i + 1)])
-=======
-            betas[j,i] = logsumexp(A[:, j] + cur_emissions + betas[:, (i + 1)])
->>>>>>> 14b92752
         if i == 0:
             for j in range(m):
                 m_ij0 = mat_dosage(mat_haps[:, i], states[j][0])
@@ -427,25 +392,17 @@
                         bafs[0][i],
                         m_ij0,
                         p_ij0,
-<<<<<<< HEAD
                         pi0=pi0[0],
                         std_dev=std_dev[0],
-=======
                         pi0=pi0,
                         std_dev=std_dev,
->>>>>>> 14b92752
                         k=2,
                     ) + emission_baf(
                         bafs[1][i],
                         m_ij1,
                         p_ij1,
-<<<<<<< HEAD
                         pi0=pi0[1],
                         std_dev=std_dev[1],
-=======
-                        pi0=pi0,
-                        std_dev=std_dev,
->>>>>>> 14b92752
                         k=2,
                     )
                 # Add in the initialization + first emission?

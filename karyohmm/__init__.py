--- conflicted
+++ resolved
@@ -1,9 +1,5 @@
 """Initializing the karyoHMM package."""
 
-<<<<<<< HEAD
-__version__ = "0.1.5"
-=======
 __version__ = "0.1.5b"
->>>>>>> feb8282a
 
 from .karyohmm import MetaHMM, PhaseCorrect, QuadHMM